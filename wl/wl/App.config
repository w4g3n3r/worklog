--- conflicted
+++ resolved
@@ -1,30 +1,22 @@
-﻿<?xml version="1.0" encoding="utf-8"?>
-<configuration>
-    <startup> 
-        <supportedRuntime version="v4.0" sku=".NETFramework,Version=v4.5" />
-    </startup>
-  <appSettings>
-<<<<<<< HEAD
-    <add key="ClientId" value="e09b810d-adbd-492b-8267-79decc6f6c98" />
-    <add key="Secret" value="tDMsnAKIGZf1kfeycwUXXhp8VSn7RLHYuVaqbCtgMCcBMQrCEjuwjR2R4iyxpKtXvgItLyH05iL9TYHX2n8SCgqfxEkpVqYXFOkv" />
-    <add key="Url" value="https://avalamarketing.axosoft.com/" />
-    <add key="Username" value="scotti@avalamarketing.com" />
-    <add key="Password" value="superCorran1" />
-=======
-    <add key="ClientId" value=""/>
-    <add key="Secret" value=""/>
-    <add key="Url" value=""/>
-    <add key="Username" value=""/>
-    <add key="Password" value=""/>
-    
->>>>>>> 6f86c3c6
-  </appSettings>
-  <runtime>
-    <assemblyBinding xmlns="urn:schemas-microsoft-com:asm.v1">
-      <dependentAssembly>
-        <assemblyIdentity name="Newtonsoft.Json" publicKeyToken="30ad4fe6b2a6aeed" culture="neutral" />
-        <bindingRedirect oldVersion="0.0.0.0-9.0.0.0" newVersion="9.0.0.0" />
-      </dependentAssembly>
-    </assemblyBinding>
-  </runtime>
+﻿<?xml version="1.0" encoding="utf-8"?>
+<configuration>
+    <startup> 
+        <supportedRuntime version="v4.0" sku=".NETFramework,Version=v4.5" />
+    </startup>
+  <appSettings>
+    <add key="ClientId" value=""/>
+    <add key="Secret" value=""/>
+    <add key="Url" value=""/>
+    <add key="Username" value=""/>
+    <add key="Password" value=""/>
+    
+  </appSettings>
+  <runtime>
+    <assemblyBinding xmlns="urn:schemas-microsoft-com:asm.v1">
+      <dependentAssembly>
+        <assemblyIdentity name="Newtonsoft.Json" publicKeyToken="30ad4fe6b2a6aeed" culture="neutral" />
+        <bindingRedirect oldVersion="0.0.0.0-9.0.0.0" newVersion="9.0.0.0" />
+      </dependentAssembly>
+    </assemblyBinding>
+  </runtime>
 </configuration>